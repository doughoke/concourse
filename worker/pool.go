package worker

import (
	"errors"
	"fmt"
	"math/rand"
	"time"

<<<<<<< HEAD
	"github.com/concourse/atc/db"
=======
	"github.com/cloudfoundry-incubator/garden"
>>>>>>> f06b12d1
	"github.com/pivotal-golang/lager"
)

//go:generate counterfeiter . WorkerProvider

type WorkerProvider interface {
	Workers() ([]Worker, error)
	GetWorker(string) (Worker, bool, error)
	FindContainerInfoForIdentifier(Identifier) (db.ContainerInfo, bool, error)
	GetContainerInfo(string) (db.ContainerInfo, bool, error)
}

var (
	ErrNoWorkers        = errors.New("no workers")
	ErrDBGardenMismatch = errors.New("discrepency between db and garden worker containers found")
)

type NoCompatibleWorkersError struct {
	Spec    WorkerSpec
	Workers []Worker
}

func (err NoCompatibleWorkersError) Error() string {
	availableWorkers := ""
	for _, worker := range err.Workers {
		availableWorkers += "\n  - " + worker.Description()
	}

	return fmt.Sprintf(
		"no workers satisfying: %s\n\navailable workers: %s",
		err.Spec.Description(),
		availableWorkers,
	)
}

type pool struct {
	provider WorkerProvider
	logger   lager.Logger

	rand *rand.Rand
}

func NewPool(provider WorkerProvider, logger lager.Logger) Client {
	return &pool{
		provider: provider,
		rand:     rand.New(rand.NewSource(time.Now().UnixNano())),
		logger:   logger,
	}
}

func (pool *pool) Satisfying(spec WorkerSpec) (Worker, error) {
	workers, err := pool.provider.Workers()
	if err != nil {
		return nil, err
	}

	if len(workers) == 0 {
		return nil, ErrNoWorkers
	}

	compatibleWorkers := []Worker{}
	for _, worker := range workers {
		satisfyingWorker, err := worker.Satisfying(spec)
		if err == nil {
			compatibleWorkers = append(compatibleWorkers, satisfyingWorker)
		}
	}

	if len(compatibleWorkers) == 0 {
		return nil, NoCompatibleWorkersError{
			Spec:    spec,
			Workers: workers,
		}
	}

	randomWorker := compatibleWorkers[pool.rand.Intn(len(compatibleWorkers))]

	return randomWorker, nil
}

func (pool *pool) CreateContainer(logger lager.Logger, id Identifier, spec ContainerSpec) (Container, error) {
	worker, err := pool.Satisfying(spec.WorkerSpec())
	if err != nil {
		return nil, err
	}

<<<<<<< HEAD
	container, err := worker.CreateContainer(id, spec)
=======
	return worker.CreateContainer(logger, id, spec)
}

func (pool *pool) FindContainerForIdentifier(logger lager.Logger, id Identifier) (Container, error) {
	workers, err := pool.provider.Workers()
>>>>>>> f06b12d1
	if err != nil {
		return nil, err
	}

<<<<<<< HEAD
	return container, nil
}
=======
	if len(workers) == 0 {
		return nil, ErrNoWorkers
	}

	wg := new(sync.WaitGroup)
	wg.Add(len(workers))

	found := make(chan Container, len(workers))
	multiErrs := make(chan MultipleContainersError, len(workers))

	for _, worker := range workers {
		go func(worker Worker) {
			defer wg.Done()

			container, err := worker.FindContainerForIdentifier(logger, id)
			if err == nil {
				found <- container
			} else if multi, ok := err.(MultipleContainersError); ok {
				multiErrs <- multi
			}
		}(worker)
	}

	wg.Wait()

	totalFound := len(found)
	totalMulti := len(multiErrs)

	if totalMulti != 0 {
		allHandles := []string{}

		for i := 0; i < totalMulti; i++ {
			multiErr := <-multiErrs
>>>>>>> f06b12d1

func (pool *pool) FindContainerForIdentifier(id Identifier) (Container, bool, error) {
	pool.logger.Info("finding container for identifier", lager.Data{"identifier": id})

	containerInfo, found, err := pool.provider.FindContainerInfoForIdentifier(id)
	if err != nil {
		return nil, false, err
	}
	if !found {
		return nil, found, nil
	}

	worker, found, err := pool.provider.GetWorker(containerInfo.WorkerName)

<<<<<<< HEAD
=======
func (pool *pool) FindContainersForIdentifier(logger lager.Logger, id Identifier) ([]Container, error) {
	workers, err := pool.provider.Workers()
>>>>>>> f06b12d1
	if err != nil {
		return nil, found, err
	}
	if !found {
		err = ErrDBGardenMismatch
		pool.logger.Error("found container belonging to worker that does not exist in the db",
			err, lager.Data{"workerName": containerInfo.WorkerName})
		return nil, false, err
	}

<<<<<<< HEAD
	container, found, err := worker.LookupContainer(containerInfo.Handle)
	if err != nil {
		return nil, false, err
=======
	wg := new(sync.WaitGroup)
	wg.Add(len(workers))

	found := make(chan []Container, len(workers))
	errors := make(chan workerErrorInfo, len(workers))

	for _, worker := range workers {
		go func(worker Worker) {
			defer wg.Done()

			containers, err := worker.FindContainersForIdentifier(logger, id)
			found <- containers
			if err != nil {
				errors <- workerErrorInfo{
					workerName: worker.Name(),
					err:        err,
				}
			}
		}(worker)
>>>>>>> f06b12d1
	}
	if !found {
		err = ErrDBGardenMismatch
		pool.logger.Error("found container in db that does not exist in garden",
			err, lager.Data{"containerName": containerInfo.Name})
		return nil, false, err
	}

	return container, found, nil
}

type workerErrorInfo struct {
	workerName string
	err        error
}

type foundContainer struct {
	workerName string
	container  Container
}

<<<<<<< HEAD
func (pool *pool) LookupContainer(handle string) (Container, bool, error) {
	pool.logger.Info("looking up container", lager.Data{"handle": handle})

	containerInfo, found, err := pool.provider.GetContainerInfo(handle)
=======
func (pool *pool) LookupContainer(logger lager.Logger, handle string) (Container, error) {
	workers, err := pool.provider.Workers()
>>>>>>> f06b12d1
	if err != nil {
		return nil, false, err
	}
	if !found {
		return nil, false, nil
	}

<<<<<<< HEAD
	worker, found, err := pool.provider.GetWorker(containerInfo.WorkerName)
	if err != nil {
		return nil, false, err
=======
	wg := new(sync.WaitGroup)
	wg.Add(len(workers))

	found := make(chan foundContainer, len(workers))
	errors := make(chan workerErrorInfo, len(workers))

	for _, worker := range workers {
		go func(worker Worker) {
			defer wg.Done()

			container, err := worker.LookupContainer(logger, handle)
			if container != nil {
				found <- foundContainer{
					workerName: worker.Name(),
					container:  container,
				}
			}
			if err != nil {
				_, ok := err.(garden.ContainerNotFoundError)
				if !ok {
					errors <- workerErrorInfo{
						workerName: worker.Name(),
						err:        err,
					}
				}
			}
		}(worker)
>>>>>>> f06b12d1
	}
	if !found {
		err = ErrDBGardenMismatch
		pool.logger.Error("found container belonging to worker that does not exist in the db",
			err, lager.Data{"workerName": containerInfo.WorkerName})
		return nil, false, err
	}

	container, found, err := worker.LookupContainer(handle)
	if err != nil {
		return nil, false, err
	}

	if !found {
		err = ErrDBGardenMismatch
		pool.logger.Error("found container in db that does not exist in garden",
			err, lager.Data{"containerName": containerInfo.Name})
		return nil, false, err
	}

	return container, found, nil
}

func (pool *pool) Name() string {
	return "pool"
}

type byActiveContainers []Worker

func (cs byActiveContainers) Len() int { return len(cs) }

func (cs byActiveContainers) Swap(i, j int) { cs[i], cs[j] = cs[j], cs[i] }

func (cs byActiveContainers) Less(i, j int) bool {
	return cs[i].ActiveContainers() < cs[j].ActiveContainers()
}<|MERGE_RESOLUTION|>--- conflicted
+++ resolved
@@ -6,11 +6,7 @@
 	"math/rand"
 	"time"
 
-<<<<<<< HEAD
 	"github.com/concourse/atc/db"
-=======
-	"github.com/cloudfoundry-incubator/garden"
->>>>>>> f06b12d1
 	"github.com/pivotal-golang/lager"
 )
 
@@ -48,16 +44,14 @@
 
 type pool struct {
 	provider WorkerProvider
-	logger   lager.Logger
 
 	rand *rand.Rand
 }
 
-func NewPool(provider WorkerProvider, logger lager.Logger) Client {
+func NewPool(provider WorkerProvider) Client {
 	return &pool{
 		provider: provider,
 		rand:     rand.New(rand.NewSource(time.Now().UnixNano())),
-		logger:   logger,
 	}
 }
 
@@ -97,116 +91,51 @@
 		return nil, err
 	}
 
-<<<<<<< HEAD
-	container, err := worker.CreateContainer(id, spec)
-=======
-	return worker.CreateContainer(logger, id, spec)
-}
-
-func (pool *pool) FindContainerForIdentifier(logger lager.Logger, id Identifier) (Container, error) {
-	workers, err := pool.provider.Workers()
->>>>>>> f06b12d1
+	container, err := worker.CreateContainer(logger, id, spec)
 	if err != nil {
 		return nil, err
 	}
 
-<<<<<<< HEAD
 	return container, nil
 }
-=======
-	if len(workers) == 0 {
-		return nil, ErrNoWorkers
-	}
-
-	wg := new(sync.WaitGroup)
-	wg.Add(len(workers))
-
-	found := make(chan Container, len(workers))
-	multiErrs := make(chan MultipleContainersError, len(workers))
-
-	for _, worker := range workers {
-		go func(worker Worker) {
-			defer wg.Done()
-
-			container, err := worker.FindContainerForIdentifier(logger, id)
-			if err == nil {
-				found <- container
-			} else if multi, ok := err.(MultipleContainersError); ok {
-				multiErrs <- multi
-			}
-		}(worker)
-	}
-
-	wg.Wait()
-
-	totalFound := len(found)
-	totalMulti := len(multiErrs)
-
-	if totalMulti != 0 {
-		allHandles := []string{}
-
-		for i := 0; i < totalMulti; i++ {
-			multiErr := <-multiErrs
->>>>>>> f06b12d1
-
-func (pool *pool) FindContainerForIdentifier(id Identifier) (Container, bool, error) {
-	pool.logger.Info("finding container for identifier", lager.Data{"identifier": id})
+
+func (pool *pool) FindContainerForIdentifier(logger lager.Logger, id Identifier) (Container, bool, error) {
+	logger.Info("finding-container-for-identifer", lager.Data{"identifier": id})
 
 	containerInfo, found, err := pool.provider.FindContainerInfoForIdentifier(id)
 	if err != nil {
 		return nil, false, err
 	}
+
 	if !found {
 		return nil, found, nil
 	}
 
 	worker, found, err := pool.provider.GetWorker(containerInfo.WorkerName)
-
-<<<<<<< HEAD
-=======
-func (pool *pool) FindContainersForIdentifier(logger lager.Logger, id Identifier) ([]Container, error) {
-	workers, err := pool.provider.Workers()
->>>>>>> f06b12d1
 	if err != nil {
 		return nil, found, err
 	}
-	if !found {
-		err = ErrDBGardenMismatch
-		pool.logger.Error("found container belonging to worker that does not exist in the db",
-			err, lager.Data{"workerName": containerInfo.WorkerName})
-		return nil, false, err
-	}
-
-<<<<<<< HEAD
-	container, found, err := worker.LookupContainer(containerInfo.Handle)
-	if err != nil {
-		return nil, false, err
-=======
-	wg := new(sync.WaitGroup)
-	wg.Add(len(workers))
-
-	found := make(chan []Container, len(workers))
-	errors := make(chan workerErrorInfo, len(workers))
-
-	for _, worker := range workers {
-		go func(worker Worker) {
-			defer wg.Done()
-
-			containers, err := worker.FindContainersForIdentifier(logger, id)
-			found <- containers
-			if err != nil {
-				errors <- workerErrorInfo{
-					workerName: worker.Name(),
-					err:        err,
-				}
-			}
-		}(worker)
->>>>>>> f06b12d1
-	}
-	if !found {
-		err = ErrDBGardenMismatch
-		pool.logger.Error("found container in db that does not exist in garden",
-			err, lager.Data{"containerName": containerInfo.Name})
+
+	if !found {
+		err = ErrDBGardenMismatch
+		logger.Error("found-container-for-missing-worker", err, lager.Data{
+			"container-handle": containerInfo.Handle,
+			"worker-name":      containerInfo.WorkerName,
+		})
+		return nil, false, err
+	}
+
+	container, found, err := worker.LookupContainer(logger, containerInfo.Handle)
+	if err != nil {
+		return nil, false, err
+	}
+
+	if !found {
+		err = ErrDBGardenMismatch
+		logger.Error("found-container-in-db-but-not-on-worker", err, lager.Data{
+			"container-handle": containerInfo.Handle,
+			"worker-name":      containerInfo.WorkerName,
+		})
 		return nil, false, err
 	}
 
@@ -223,15 +152,10 @@
 	container  Container
 }
 
-<<<<<<< HEAD
-func (pool *pool) LookupContainer(handle string) (Container, bool, error) {
-	pool.logger.Info("looking up container", lager.Data{"handle": handle})
+func (pool *pool) LookupContainer(logger lager.Logger, handle string) (Container, bool, error) {
+	logger.Info("looking-up-container", lager.Data{"handle": handle})
 
 	containerInfo, found, err := pool.provider.GetContainerInfo(handle)
-=======
-func (pool *pool) LookupContainer(logger lager.Logger, handle string) (Container, error) {
-	workers, err := pool.provider.Workers()
->>>>>>> f06b12d1
 	if err != nil {
 		return nil, false, err
 	}
@@ -239,56 +163,30 @@
 		return nil, false, nil
 	}
 
-<<<<<<< HEAD
 	worker, found, err := pool.provider.GetWorker(containerInfo.WorkerName)
 	if err != nil {
 		return nil, false, err
-=======
-	wg := new(sync.WaitGroup)
-	wg.Add(len(workers))
-
-	found := make(chan foundContainer, len(workers))
-	errors := make(chan workerErrorInfo, len(workers))
-
-	for _, worker := range workers {
-		go func(worker Worker) {
-			defer wg.Done()
-
-			container, err := worker.LookupContainer(logger, handle)
-			if container != nil {
-				found <- foundContainer{
-					workerName: worker.Name(),
-					container:  container,
-				}
-			}
-			if err != nil {
-				_, ok := err.(garden.ContainerNotFoundError)
-				if !ok {
-					errors <- workerErrorInfo{
-						workerName: worker.Name(),
-						err:        err,
-					}
-				}
-			}
-		}(worker)
->>>>>>> f06b12d1
-	}
-	if !found {
-		err = ErrDBGardenMismatch
-		pool.logger.Error("found container belonging to worker that does not exist in the db",
-			err, lager.Data{"workerName": containerInfo.WorkerName})
-		return nil, false, err
-	}
-
-	container, found, err := worker.LookupContainer(handle)
-	if err != nil {
-		return nil, false, err
-	}
-
-	if !found {
-		err = ErrDBGardenMismatch
-		pool.logger.Error("found container in db that does not exist in garden",
-			err, lager.Data{"containerName": containerInfo.Name})
+	}
+	if !found {
+		err = ErrDBGardenMismatch
+		logger.Error("found-container-for-missing-worker", err, lager.Data{
+			"container-handle": containerInfo.Handle,
+			"worker-name":      containerInfo.WorkerName,
+		})
+		return nil, false, err
+	}
+
+	container, found, err := worker.LookupContainer(logger, handle)
+	if err != nil {
+		return nil, false, err
+	}
+
+	if !found {
+		err = ErrDBGardenMismatch
+		logger.Error("found-container-in-db-but-not-on-worker", err, lager.Data{
+			"container-handle": containerInfo.Handle,
+			"worker-name":      containerInfo.WorkerName,
+		})
 		return nil, false, err
 	}
 
