--- conflicted
+++ resolved
@@ -171,11 +171,9 @@
   }{
     \hyperlink{https://github.com/patrickcrocker/maven-resource}{Maven Resource}
   }{
-<<<<<<< HEAD
     \hyperlink{https://github.com/pivotalservices/concourse-curl-resource}{cURL File Resource}
-=======
+  }{
     \hyperlink{https://github.com/mevansam/cf-event-resource-type}{Cloud Foundry Events}
->>>>>>> 90aefc8c
   }
 
   \section{Adding to this list}{
